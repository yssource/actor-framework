--- conflicted
+++ resolved
@@ -416,13 +416,6 @@
                         meta::omittable_if_empty(), xs);
 }
 
-<<<<<<< HEAD
-void actor_system_config::extract_config_file_path(message& args) {
-  auto res = args.extract_opts({
-    {"caf#config-file", "", config_file_path}
-  }, nullptr, true);
-  args = res.remainder;
-=======
 void actor_system_config::extract_config_file_path(string_list& args) {
   static constexpr const char needle[] = "--caf#config-file=";
   auto last = args.end();
@@ -458,7 +451,6 @@
     config_file_path = std::string{arg_begin, arg_end};
   }
   args.erase(i);
->>>>>>> 11e0d02b
 }
 
 const std::map<std::string, std::map<std::string, config_value>>&
