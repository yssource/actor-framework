/******************************************************************************
 *                       ____    _    _____                                   *
 *                      / ___|  / \  |  ___|    C++                           *
 *                     | |     / _ \ | |_       Actor                         *
 *                     | |___ / ___ \|  _|      Framework                     *
 *                      \____/_/   \_|_|                                      *
 *                                                                            *
 * Copyright 2011-2018 Dominik Charousset                                     *
 *                                                                            *
 * Distributed under the terms and conditions of the BSD 3-Clause License or  *
 * (at your option) under the terms and conditions of the Boost Software      *
 * License 1.0. See accompanying files LICENSE and LICENSE_ALTERNATIVE.       *
 *                                                                            *
 * If you did not receive a copy of the license files, see                    *
 * http://opensource.org/licenses/BSD-3-Clause and                            *
 * http://www.boost.org/LICENSE_1_0.txt.                                      *
 ******************************************************************************/

#pragma once

#include <atomic>
#include <chrono>
#include <cstddef>

#include "caf/actor.hpp"
#include "caf/actor_addr.hpp"
#include "caf/actor_cast.hpp"
#include "caf/actor_clock.hpp"
#include "caf/actor_system.hpp"
#include "caf/atom.hpp"
#include "caf/detail/core_export.hpp"
#include "caf/duration.hpp"
#include "caf/fwd.hpp"
#include "caf/message.hpp"

namespace caf::scheduler {

/// A coordinator creates the workers, manages delayed sends and
/// the central printer instance for {@link aout}. It also forwards
/// sends from detached workers or non-actor threads to randomly
/// chosen workers.
class CAF_CORE_EXPORT abstract_coordinator : public actor_system::module {
public:
  enum utility_actor_id : size_t { printer_id, max_id };

  explicit abstract_coordinator(actor_system& sys);

  /// Returns a handle to the central printing actor.
  inline actor printer() const {
    return actor_cast<actor>(utility_actors_[printer_id]);
  }

  /// Returns the number of utility actors.
  inline size_t num_utility_actors() const {
    return utility_actors_.size();
  }

  /// Puts `what` into the queue of a randomly chosen worker.
  virtual void enqueue(resumable* what) = 0;

  inline actor_system& system() {
    return system_;
  }

  const actor_system_config& config() const;

  inline size_t max_throughput() const {
    return max_throughput_;
  }

  inline size_t num_workers() const {
    return num_workers_;
  }

  /// Returns `true` if this scheduler detaches its utility actors.
  virtual bool detaches_utility_actors() const;

  void start() override;

  void init(actor_system_config& cfg) override;

  id_t id() const override;

  void* subtype_ptr() override;

  static void cleanup_and_release(resumable*);

  virtual actor_clock& clock() noexcept = 0;

protected:
  void stop_actors();

  /// ID of the worker receiving the next enqueue (round-robin dispatch).
  std::atomic<size_t> next_worker_;

  /// Number of messages each actor is allowed to consume per resume.
  size_t max_throughput_;

  /// Configured number of workers.
  size_t num_workers_;

  /// Background workers, e.g., printer.
  std::array<actor, max_id> utility_actors_;

  /// Reference to the host system.
  actor_system& system_;
};

<<<<<<< HEAD
} // namespace scheduler
} // namespace caf
=======
} // namespace caf
>>>>>>> 3e3c9479
<|MERGE_RESOLUTION|>--- conflicted
+++ resolved
@@ -106,9 +106,4 @@
   actor_system& system_;
 };
 
-<<<<<<< HEAD
-} // namespace scheduler
-} // namespace caf
-=======
-} // namespace caf
->>>>>>> 3e3c9479
+} // namespace caf::scheduler