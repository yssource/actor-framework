/******************************************************************************
 *                       ____    _    _____                                   *
 *                      / ___|  / \  |  ___|    C++                           *
 *                     | |     / _ \ | |_       Actor                         *
 *                     | |___ / ___ \|  _|      Framework                     *
 *                      \____/_/   \_|_|                                      *
 *                                                                            *
 * Copyright 2011-2018 Dominik Charousset                                     *
 *                                                                            *
 * Distributed under the terms and conditions of the BSD 3-Clause License or  *
 * (at your option) under the terms and conditions of the Boost Software      *
 * License 1.0. See accompanying files LICENSE and LICENSE_ALTERNATIVE.       *
 *                                                                            *
 * If you did not receive a copy of the license files, see                    *
 * http://opensource.org/licenses/BSD-3-Clause and                            *
 * http://www.boost.org/LICENSE_1_0.txt.                                      *
 ******************************************************************************/

#pragma once

#include "caf/behavior.hpp"
#include "caf/catch_all.hpp"
#include "caf/detail/core_export.hpp"
#include "caf/timeout_definition.hpp"

namespace caf::detail {

class CAF_CORE_EXPORT blocking_behavior {
public:
  behavior& nested;

  blocking_behavior(behavior& x);
  blocking_behavior(blocking_behavior&&) = default;

  virtual ~blocking_behavior();

  virtual result<message> fallback(message_view&);

  virtual duration timeout();

  virtual void handle_timeout();
};

template <class F>
class blocking_behavior_v2 : public blocking_behavior {
public:
  catch_all<F> f;

  blocking_behavior_v2(behavior& x, catch_all<F> y)
    : blocking_behavior(x), f(std::move(y)) {
    // nop
  }

  blocking_behavior_v2(blocking_behavior_v2&&) = default;

  result<message> fallback(message_view& x) override {
    return f.handler(x);
  }
};

template <class F>
class blocking_behavior_v3 : public blocking_behavior {
public:
  timeout_definition<F> f;

  blocking_behavior_v3(behavior& x, timeout_definition<F> y)
    : blocking_behavior(x), f(std::move(y)) {
    // nop
  }

  blocking_behavior_v3(blocking_behavior_v3&&) = default;

  duration timeout() override {
    return f.timeout;
  }

  void handle_timeout() override {
    f.handler();
  }
};

template <class F1, class F2>
class blocking_behavior_v4 : public blocking_behavior {
public:
  catch_all<F1> f1;
  timeout_definition<F2> f2;

  blocking_behavior_v4(behavior& x, catch_all<F1> y, timeout_definition<F2> z)
    : blocking_behavior(x), f1(std::move(y)), f2(std::move(z)) {
    // nop
  }

  blocking_behavior_v4(blocking_behavior_v4&&) = default;

  result<message> fallback(message_view& x) override {
    return f1.handler(x);
  }

  duration timeout() override {
    return f2.timeout;
  }

  void handle_timeout() override {
    f2.handler();
  }
};

struct make_blocking_behavior_t {
  constexpr make_blocking_behavior_t() {
    // nop
  }

  inline blocking_behavior operator()(behavior* x) const {
    CAF_ASSERT(x != nullptr);
    return {*x};
  }

  template <class F>
  blocking_behavior_v2<F> operator()(behavior* x, catch_all<F> y) const {
    CAF_ASSERT(x != nullptr);
    return {*x, std::move(y)};
  }

  template <class F>
  blocking_behavior_v3<F>
  operator()(behavior* x, timeout_definition<F> y) const {
    CAF_ASSERT(x != nullptr);
    return {*x, std::move(y)};
  }

  template <class F1, class F2>
  blocking_behavior_v4<F1, F2>
  operator()(behavior* x, catch_all<F1> y, timeout_definition<F2> z) const {
    CAF_ASSERT(x != nullptr);
    return {*x, std::move(y), std::move(z)};
  }
};

constexpr make_blocking_behavior_t make_blocking_behavior
  = make_blocking_behavior_t{};

<<<<<<< HEAD
} // namespace detail
} // namespace caf
=======
} // namespace caf
>>>>>>> 3e3c9479
<|MERGE_RESOLUTION|>--- conflicted
+++ resolved
@@ -139,9 +139,4 @@
 constexpr make_blocking_behavior_t make_blocking_behavior
   = make_blocking_behavior_t{};
 
-<<<<<<< HEAD
-} // namespace detail
-} // namespace caf
-=======
-} // namespace caf
->>>>>>> 3e3c9479
+} // namespace caf::detail