/******************************************************************************
 *                       ____    _    _____                                   *
 *                      / ___|  / \  |  ___|    C++                           *
 *                     | |     / _ \ | |_       Actor                         *
 *                     | |___ / ___ \|  _|      Framework                     *
 *                      \____/_/   \_|_|                                      *
 *                                                                            *
 * Copyright 2011-2018 Dominik Charousset                                     *
 *                                                                            *
 * Distributed under the terms and conditions of the BSD 3-Clause License or  *
 * (at your option) under the terms and conditions of the Boost Software      *
 * License 1.0. See accompanying files LICENSE and LICENSE_ALTERNATIVE.       *
 *                                                                            *
 * If you did not receive a copy of the license files, see                    *
 * http://opensource.org/licenses/BSD-3-Clause and                            *
 * http://www.boost.org/LICENSE_1_0.txt.                                      *
 ******************************************************************************/

#pragma once

#include <cstdint>
#include <vector>

#include "caf/detail/comparable.hpp"
#include "caf/detail/core_export.hpp"
#include "caf/detail/unordered_flat_map.hpp"
#include "caf/fwd.hpp"
#include "caf/intrusive_ptr.hpp"
#include "caf/ip_address.hpp"
#include "caf/string_view.hpp"
#include "caf/variant.hpp"

namespace caf {

/// A URI according to RFC 3986.
class CAF_CORE_EXPORT uri : detail::comparable<uri>,
                            detail::comparable<uri, string_view> {
public:
  // -- member types -----------------------------------------------------------

  /// Pointer to implementation.
  using impl_ptr = intrusive_ptr<const detail::uri_impl>;

  /// Host subcomponent of the authority component. Either an IP address or
  /// an hostname as string.
  using host_type = variant<std::string, ip_address>;

  /// Bundles the authority component of the URI, i.e., userinfo, host, and
  /// port.
  struct authority_type {
    std::string userinfo;
    host_type host;
    uint16_t port;

    inline authority_type() : port(0) {
      // nop
    }

    /// Returns whether `host` is empty, i.e., the host is not an IP address
    /// and the string is empty.
    bool empty() const noexcept {
      auto str = get_if<std::string>(&host);
      return str != nullptr && str->empty();
    }
  };

  /// Separates the query component into key-value pairs.
  using path_list = std::vector<string_view>;

  /// Separates the query component into key-value pairs.
  using query_map = detail::unordered_flat_map<std::string, std::string>;

  // -- constructors, destructors, and assignment operators --------------------

  uri();

  uri(uri&&) = default;

  uri(const uri&) = default;

  uri& operator=(uri&&) = default;

  uri& operator=(const uri&) = default;

  explicit uri(impl_ptr ptr);

  // -- properties -------------------------------------------------------------

  /// Returns whether all components of this URI are empty.
  bool empty() const noexcept;

  /// Returns the full URI as provided by the user.
  string_view str() const noexcept;

  /// Returns the scheme component.
  string_view scheme() const noexcept;

  /// Returns the authority component.
  const authority_type& authority() const noexcept;

  /// Returns the path component as provided by the user.
  string_view path() const noexcept;

  /// Returns the query component as key-value map.
  const query_map& query() const noexcept;

  /// Returns the fragment component.
  string_view fragment() const noexcept;

  /// Returns a hash code over all components.
  size_t hash_code() const noexcept;

  /// Returns a new URI with the `authority` component only.
  /// @returns A new URI in the form `scheme://authority` if the authority
  ///          exists, otherwise `none`.`
  optional<uri> authority_only() const;

  // -- comparison -------------------------------------------------------------

  int compare(const uri& other) const noexcept;

  int compare(string_view x) const noexcept;

  // -- friend functions -------------------------------------------------------

  friend CAF_CORE_EXPORT error inspect(caf::serializer& dst, uri& x);

<<<<<<< HEAD
  friend CAF_CORE_EXPORT error inspect(caf::deserializer& src, uri& x);
=======
  friend error_code<sec> inspect(caf::binary_serializer& dst, uri& x);

  friend error inspect(caf::deserializer& src, uri& x);
>>>>>>> 3e3c9479

  friend error_code<sec> inspect(caf::binary_deserializer& src, uri& x);

private:
  impl_ptr impl_;
};

// -- related free functions ---------------------------------------------------

template <class Inspector>
typename Inspector::result_type inspect(Inspector& f, uri::authority_type& x) {
  return f(x.userinfo, x.host, x.port);
}

/// @relates uri
CAF_CORE_EXPORT std::string to_string(const uri& x);

/// @relates uri
CAF_CORE_EXPORT std::string to_string(const uri::authority_type& x);

/// @relates uri
CAF_CORE_EXPORT error parse(string_view str, uri& dest);

/// @relates uri
CAF_CORE_EXPORT expected<uri> make_uri(string_view str);

} // namespace caf

namespace std {

template <>
struct hash<caf::uri> {
  size_t operator()(const caf::uri& x) const noexcept {
    return x.hash_code();
  }
};

} // namespace std<|MERGE_RESOLUTION|>--- conflicted
+++ resolved
@@ -125,13 +125,10 @@
 
   friend CAF_CORE_EXPORT error inspect(caf::serializer& dst, uri& x);
 
-<<<<<<< HEAD
+  friend CAF_CORE_EXPORT error_code<sec>
+  inspect(caf::binary_serializer& dst, uri& x);
+
   friend CAF_CORE_EXPORT error inspect(caf::deserializer& src, uri& x);
-=======
-  friend error_code<sec> inspect(caf::binary_serializer& dst, uri& x);
-
-  friend error inspect(caf::deserializer& src, uri& x);
->>>>>>> 3e3c9479
 
   friend error_code<sec> inspect(caf::binary_deserializer& src, uri& x);
 
