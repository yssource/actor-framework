--- conflicted
+++ resolved
@@ -124,18 +124,15 @@
   example: `typed_actor<result<double>(double)>`. We have reimplemented the
   metaprogramming facilities `racts_to<...>` and `replies_to<...>::with<...>`
   as an alternative way of writing the function signature.
-<<<<<<< HEAD
 - All parsing functions in `actor_system_config` that take an input stream
   exclusively use the new configuration syntax (please consult the manual for
   details and examples for the configuration syntax).
-=======
 - The returned string of `name()` must not change during the lifetime of an
   actor. Hence, `stateful_actor` now only considers static `name` members in its
   `State` for overriding this function. CAF always assumed names belonging to
   *types*, but did not enforce it because the name was only used for logging.
   Since the new metrics use this name for filtering now, we enforce static names
   in order to help avoid hard-to-find issues with the filtering mechanism.
->>>>>>> 9b40c088
 
 ### Removed
 
