--- conflicted
+++ resolved
@@ -12,17 +12,14 @@
   when setting a `timespan` parameter such as `caf.middleman.heartbeat-interval`
   via config file or CLI to `0s` and then printing the config parameter, e.g.,
   via `--dump-config`.
-<<<<<<< HEAD
 - Blocking actors now release their private thread before decrementing the
   running-actors count to resolve a race condition during system shutdown that
   could result in the system hanging (#1266).
-=======
 - When using the OpenSSL module, CAF could run into a state where the SSL layer
   wants to read data while CAF is trying to send data. In this case, CAF did not
   properly back off, causing high CPU load due to spinning and in some scenarios
   never recovering. This issue has been resolved by properly handling
   `SSL_ERROR_WANT_READ` on the transport (#1060).
->>>>>>> 9ed75df6
 
 ### Removed
 
